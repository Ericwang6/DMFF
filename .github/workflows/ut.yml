--- conflicted
+++ resolved
@@ -31,10 +31,4 @@
       - name: Run Tests
         run: |
           source $CONDA/bin/activate
-<<<<<<< HEAD
-          pytest -vs tests/ 
-
-    
-=======
-          pytest -vs tests/     
->>>>>>> 396abd08
+          pytest -vs tests/     