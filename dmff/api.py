#!/usr/bin/env python
<<<<<<< HEAD
from re import subn
=======
>>>>>>> 5ba5aa02
import openmm as mm
import openmm.app as app
import openmm.unit as unit
import openmm.app.element as elem
import numpy as np
import jax.numpy as jnp
from collections import defaultdict
import xml.etree.ElementTree as ET
from .admp.disp_pme import ADMPDispPmeForce
from .admp.multipole import convert_cart2harm, rot_local2global
from .admp.pairwise import TT_damping_qq_c6_kernel, generate_pairwise_interaction
from .admp.pme import ADMPPmeForce
from .admp.spatial import generate_construct_local_frames
from .admp.recip import Ck_1, generate_pme_recip
from .classical.intra import (
    HarmonicBondJaxForce,
    HarmonicAngleJaxForce,
    PeriodicTorsionJaxForce,
)
from jax_md import space, partition
from jax import grad
import linecache
import itertools
from .classical.inter import (
    CoulombPMEForce,
    LennardJonesForce,
    CoulNoCutoffForce,
    CoulReactionFieldForce,
)

import sys


class XMLNodeInfo:

    class XMLElementInfo:
        
        def __init__(self, name):
            self.name = name
            self.attributes = {}
        
        def addAttribute(self, key, value):
            self.attributes[key] = value


    def __init__(self, name):
        self.name = name
        self.attributes = {}
        self.elements = []
    

    def addAttribute(self, key, value):
        self.attributes[key] = value


    def addElement(self, name, info):
        element = self.XMLElementInfo(name)
        for k, v in info.items():
            element.addAttribute(k, v)
            self.elements.append(element)


    def modResidue(self, residue, atom, key, value):
        pass


def get_line_context(file_path, line_number):
    return linecache.getline(file_path, line_number).strip()


def build_covalent_map(data, max_neighbor):
    n_atoms = len(data.atoms)
    covalent_map = np.zeros((n_atoms, n_atoms), dtype=int)
    for bond in data.bonds:
        covalent_map[bond.atom1, bond.atom2] = 1
        covalent_map[bond.atom2, bond.atom1] = 1
    for n_curr in range(1, max_neighbor):
        for i in range(n_atoms):
            # current neighbors
            j_list = np.where(
                np.logical_and(covalent_map[i] <= n_curr, covalent_map[i] > 0)
            )[0]
            for j in j_list:
                k_list = np.where(covalent_map[j] == 1)[0]
                for k in k_list:
                    if k != i and k not in j_list:
                        covalent_map[i, k] = n_curr + 1
                        covalent_map[k, i] = n_curr + 1
    return covalent_map


def findAtomTypeTexts(attribs, num):
    typetxt = []
    for n in range(1, num+1):
        for key in ["type%i"%n, "class%i"%n]:
            if key in attribs:
                typetxt.append((key, attribs[key]))
                break
    return typetxt

class ADMPDispGenerator:
    def __init__(self, hamiltonian):
        self.ff = hamiltonian
        self.params = {"A": [], "B": [], "Q": [], "C6": [], "C8": [], "C10": []}
        self._jaxPotential = None
        self.types = []
        self.ethresh = 5e-4
        self.pmax = 10

    def registerAtomType(self, atom):
        self.types.append(atom["type"])
        self.params["A"].append(float(atom["A"]))
        self.params["B"].append(float(atom["B"]))
        self.params["Q"].append(float(atom["Q"]))
        self.params["C6"].append(float(atom["C6"]))
        self.params["C8"].append(float(atom["C8"]))
        self.params["C10"].append(float(atom["C10"]))

    @staticmethod
    def parseElement(element, hamiltonian):
        generator = ADMPDispGenerator(hamiltonian)
        hamiltonian.registerGenerator(generator)
        # covalent scales
        mScales = []
        for i in range(2, 7):
            mScales.append(float(element.attrib["mScale1%d" % i]))
        mScales.append(1.0)
        generator.params["mScales"] = mScales
        for atomtype in element.findall("Atom"):
            generator.registerAtomType(atomtype.attrib)
        # jax it!
        for k in generator.params.keys():
            generator.params[k] = jnp.array(generator.params[k])
        generator.types = np.array(generator.types)

    def createForce(self, system, data, nonbondedMethod, nonbondedCutoff, args):

        n_atoms = len(data.atoms)
        # build index map
        map_atomtype = np.zeros(n_atoms, dtype=int)
        for i in range(n_atoms):
            atype = data.atomType[data.atoms[i]]
            map_atomtype[i] = np.where(self.types == atype)[0][0]
        # build covalent map
        covalent_map = build_covalent_map(data, 6)

        # here box is only used to setup ewald parameters, no need to be differentiable
        a, b, c = system.getDefaultPeriodicBoxVectors()
        box = jnp.array([a._value, b._value, c._value]) * 10
        # get the admp calculator
        rc = nonbondedCutoff.value_in_unit(unit.angstrom)

        # get calculator
        if "ethresh" in args:
            self.ethresh = args["ethresh"]

        Force_DispPME = ADMPDispPmeForce(box, covalent_map, rc, self.ethresh, self.pmax)
        self.disp_pme_force = Force_DispPME
        # debugging
        # Force_DispPME.update_env('kappa', 0.657065221219616)
        # Force_DispPME.update_env('K1', 96)
        # Force_DispPME.update_env('K2', 96)
        # Force_DispPME.update_env('K3', 96)
        pot_fn_lr = Force_DispPME.get_energy
        pot_fn_sr = generate_pairwise_interaction(
            TT_damping_qq_c6_kernel, covalent_map, static_args={}
        )

        def potential_fn(positions, box, pairs, params):
            mScales = params["mScales"]
            a_list = (
                params["A"][map_atomtype] / 2625.5
            )  # kj/mol to au, as expected by TT_damping kernel
            b_list = params["B"][map_atomtype] * 0.0529177249  # nm^-1 to au
            q_list = params["Q"][map_atomtype]
            c6_list = jnp.sqrt(params["C6"][map_atomtype] * 1e6)
            c8_list = jnp.sqrt(params["C8"][map_atomtype] * 1e8)
            c10_list = jnp.sqrt(params["C10"][map_atomtype] * 1e10)
            c_list = jnp.vstack((c6_list, c8_list, c10_list))

            E_sr = pot_fn_sr(
                positions, box, pairs, mScales, a_list, b_list, q_list, c_list[0]
            )
            E_lr = pot_fn_lr(positions, box, pairs, c_list.T, mScales)
            return E_sr - E_lr

        self._jaxPotential = potential_fn
        # self._top_data = data

    def getJaxPotential(self):
        return self._jaxPotential

    def renderXML(self):
        # generate xml force field file
        pass


# register all parsers
app.forcefield.parsers["ADMPDispForce"] = ADMPDispGenerator.parseElement


class ADMPPmeGenerator:
    def __init__(self, hamiltonian):
        self.ff = hamiltonian
        self.kStrings = {
            "kz": [],
            "kx": [],
            "ky": [],
        }
        self._input_params = {
            "c0": [],
            "dX": [],
            "dY": [],
            "dZ": [],
            "qXX": [],
            "qXY": [],
            "qYY": [],
            "qXZ": [],
            "qYZ": [],
            "qZZ": [],
            "oXXX": [],
            "oXXY": [],
            "oXYY": [],
            "oYYY": [],
            "oXXZ": [],
            "oXYZ": [],
            "oYYZ": [],
            "oXZZ": [],
            "oYZZ": [],
            "oZZZ": [],
            "thole": [],
            "polarizabilityXX": [],
            "polarizabilityYY": [],
            "polarizabilityZZ": [],
        }
        self.params = {
            "mScales": [],
            "pScales": [],
            "dScales": [],
        }
        # if more or optional input params
        # self._input_params = defaultDict(list)
        self._jaxPotential = None
        self.types = []
        self.ethresh = 5e-4
        self.lpol = False
        self.ref_dip = ""

    def registerAtomType(self, atom: dict):

        self.types.append(atom.pop("type"))

        kStrings = ["kz", "kx", "ky"]
        for kString in kStrings:
            if kString in atom:
                self.kStrings[kString].append(atom.pop(kString))
            else:
                self.kStrings[kString].append("0")

        for k, v in atom.items():
            self._input_params[k].append(float(v))

    @staticmethod
    def parseElement(element, hamiltonian):

        """ parse admp related parameters in XML file
        
            example:
            
            <ADMPDispForce mScale12="0.00" mScale13="0.00" mScale14="0.00" mScale15="1.00" mScale16="1.00">
              <Atom type="380" A="1203470.743" B="37.81265679" Q="-0.741706" C6="0.001383816" C8="7.27065e-05" C10="1.8076465e-6"/>
              <Atom type="381" A="83.2283563" B="37.78544799"  Q="0.370853" C6="5.7929e-05" C8="1.416624e-06" C10="2.26525e-08"/>
            </ADMPDispForce>

            <ADMPPmeForce lmax="2" mScale12="0.00" mScale13="0.00" mScale14="0.00" mScale15="1.00" mScale16="1.00" pScale12="0.00" pScale13="0.00" pScale14="0.00" pScale15="1.00" pScale16="1.00" dScale12="0.00" dScale13="0.00" dScale14="0.00" dScale15="1.00" dScale16="1.00">
            
              <Atom type="380" kz="-381" kx="-381"
                            c0="-1.0614"
                            dX="0.0" dY="0.0"  dZ="-0.023671684"
                            qXX="0.000150963" qXY="0.0" qYY="0.00008707" qXZ="0.0" qYZ="0.0" qZZ="-0.000238034"
                            oXXX="0.0" oXXY="0.0" oXYY="0.0" oYYY="0.0" oXXZ="0.0000" oXYZ="0.0" oYYZ="0.00000" oXZZ="0.0" oYZZ="0.0" oZZZ="-0.0000"
                            />
              <Atom type="381" kz="380" kx="381"
                            c0="0.5307"
                            dX="0.0" dY="0.0"  dZ="0.0"
                            qXX="0.0" qXY="0.0" qYY="0.0" qXZ="0.0" qYZ="0.0" qZZ="0.0"
                            oXXX="0.0" oXXY="0.0" oXYY="0.0" oYYY="0.0" oXXZ="0.0" oXYZ="0.0" oYYZ="0.0" oXZZ="0.0" oYZZ="0.0" oZZZ="0.0"
                            /> 
              <Polarize type="380" polarizabilityXX="0.00088" polarizabilityYY="0.00088" polarizabilityZZ="0.00088" thole="8.0"/>
              <Polarize type="381" polarizabilityXX="0.000" polarizabilityYY="0.000" polarizabilityZZ="0.000" thole="0.0"/>
            </ADMPPmeForce>
        
        """

        generator = ADMPPmeGenerator(hamiltonian)
        generator.lmax = int(element.attrib.get("lmax"))
        generator.defaultTholeWidth = 5

        hamiltonian.registerGenerator(generator)

        for i in range(2, 7):
            generator.params["mScales"].append(float(element.attrib["mScale1%d" % i]))
            generator.params["pScales"].append(float(element.attrib["pScale1%d" % i]))
            generator.params["dScales"].append(float(element.attrib["dScale1%d" % i]))

        # make sure the last digit is 1.0
        generator.params["mScales"].append(1.0)
        generator.params["pScales"].append(1.0)
        generator.params["dScales"].append(1.0)

        if element.findall("Polarize"):
            generator.lpol = True
        else:
            generator.lpol = False

        for atomType in element.findall("Atom"):
            atomAttrib = atomType.attrib
            # if not set
            atomAttrib.update(
                {"polarizabilityXX": 0, "polarizabilityYY": 0, "polarizabilityZZ": 0}
            )
            for polarInfo in element.findall("Polarize"):
                polarAttrib = polarInfo.attrib
                if polarInfo.attrib["type"] == atomAttrib["type"]:
                    # cover default
                    atomAttrib.update(polarAttrib)
                    break
            generator.registerAtomType(atomAttrib)

        for k in generator._input_params.keys():
            generator._input_params[k] = jnp.array(generator._input_params[k])
        generator.types = np.array(generator.types)

        n_atoms = len(element.findall("Atom"))

        # map atom multipole moments
        if generator.lmax == 0:
            n_mtps = 1
        elif generator.lmax == 1:
            n_mtps = 4
        elif generator.lmax == 2:
            n_mtps = 10
        Q = np.zeros((n_atoms, n_mtps))

        Q[:, 0] = generator._input_params["c0"]
        if generator.lmax >= 1:
            Q[:, 1] = generator._input_params["dX"] * 10
            Q[:, 2] = generator._input_params["dY"] * 10
            Q[:, 3] = generator._input_params["dZ"] * 10
        if generator.lmax >= 2:
            Q[:, 4] = generator._input_params["qXX"] * 300
            Q[:, 5] = generator._input_params["qYY"] * 300
            Q[:, 6] = generator._input_params["qZZ"] * 300
            Q[:, 7] = generator._input_params["qXY"] * 300
            Q[:, 8] = generator._input_params["qXZ"] * 300
            Q[:, 9] = generator._input_params["qYZ"] * 300

        # add all differentiable params to self.params
        Q_local = convert_cart2harm(Q, generator.lmax)
        generator.params["Q_local"] = Q_local

        if generator.lpol:
            pol = jnp.vstack(
                (
                    generator._input_params["polarizabilityXX"],
                    generator._input_params["polarizabilityYY"],
                    generator._input_params["polarizabilityZZ"],
                )
            ).T
            pol = 1000 * jnp.mean(pol, axis=1)
            tholes = jnp.array(generator._input_params["thole"])
            generator.params["pol"] = pol
            generator.params["tholes"] = tholes
        else:
            pol = None
            tholes = None

        # generator.params['']
        for k in generator.params.keys():
            generator.params[k] = jnp.array(generator.params[k])

    def createForce(self, system, data, nonbondedMethod, nonbondedCutoff, args):

        n_atoms = len(data.atoms)
        map_atomtype = np.zeros(n_atoms, dtype=int)

        for i in range(n_atoms):
            atype = data.atomType[data.atoms[i]]
            map_atomtype[i] = np.where(self.types == atype)[0][0]

        # here box is only used to setup ewald parameters, no need to be differentiable
        a, b, c = system.getDefaultPeriodicBoxVectors()
        box = jnp.array([a._value, b._value, c._value]) * 10

        # get the admp calculator
        rc = nonbondedCutoff.value_in_unit(unit.angstrom)

        # build covalent map
        covalent_map = build_covalent_map(data, 6)

        # build intra-molecule axis
        # the following code is the direct transplant of forcefield.py in openmm 7.4.0

        if self.lmax > 0:

            # setting up axis_indices and axis_type
            ZThenX = 0
            Bisector = 1
            ZBisect = 2
            ThreeFold = 3
            ZOnly = 4  # typo fix
            NoAxisType = 5
            LastAxisTypeIndex = 6

            self.axis_types = []
            self.axis_indices = []
            for i_atom in range(n_atoms):
                atom = data.atoms[i_atom]
                t = data.atomType[atom]
                # if t is in type list?
                if t in self.types:
                    itypes = np.where(self.types == t)[0]
                    hit = 0
                    # try to assign multipole parameters via only 1-2 connected atoms
                    for itype in itypes:
                        if hit != 0:
                            break
                        kz = int(self.kStrings["kz"][itype])
                        kx = int(self.kStrings["kx"][itype])
                        ky = int(self.kStrings["ky"][itype])
                        neighbors = np.where(covalent_map[i_atom] == 1)[0]
                        zaxis = -1
                        xaxis = -1
                        yaxis = -1
                        for z_index in neighbors:
                            if hit != 0:
                                break
                            z_type = int(data.atomType[data.atoms[z_index]])
                            if z_type == abs(
                                kz
                            ):  # find the z atom, start searching for x
                                for x_index in neighbors:
                                    if x_index == z_index or hit != 0:
                                        continue
                                    x_type = int(data.atomType[data.atoms[x_index]])
                                    if x_type == abs(
                                        kx
                                    ):  # find the x atom, start searching for y
                                        if ky == 0:
                                            zaxis = z_index
                                            xaxis = x_index
                                            # cannot ditinguish x and z? use the smaller index for z, and the larger index for x
                                            if x_type == z_type and xaxis < zaxis:
                                                swap = z_axis
                                                z_axis = x_axis
                                                x_axis = swap
                                            # otherwise, try to see if we can find an even smaller index for x?
                                            else:
                                                for x_index in neighbors:
                                                    x_type1 = int(
                                                        data.atomType[
                                                            data.atoms[x_index]
                                                        ]
                                                    )
                                                    if (
                                                        x_type1 == abs(kx)
                                                        and x_index != z_index
                                                        and x_index < xaxis
                                                    ):
                                                        xaxis = x_index
                                            hit = 1  # hit, finish matching
                                            matched_itype = itype
                                        else:
                                            for y_index in neighbors:
                                                if (
                                                    y_index == z_index
                                                    or y_index == x_index
                                                    or hit != 0
                                                ):
                                                    continue
                                                y_type = int(
                                                    data.atomType[data.atoms[y_index]]
                                                )
                                                if y_type == abs(ky):
                                                    zaxis = z_index
                                                    xaxis = x_index
                                                    yaxis = y_index
                                                    hit = 2
                                                    matched_itype = itype
                    # assign multipole parameters via 1-2 and 1-3 connected atoms
                    for itype in itypes:
                        if hit != 0:
                            break
                        kz = int(self.kStrings["kz"][itype])
                        kx = int(self.kStrings["kx"][itype])
                        ky = int(self.kStrings["ky"][itype])
                        neighbors_1st = np.where(covalent_map[i_atom] == 1)[0]
                        neighbors_2nd = np.where(covalent_map[i_atom] == 2)[0]
                        zaxis = -1
                        xaxis = -1
                        yaxis = -1
                        for z_index in neighbors_1st:
                            if hit != 0:
                                break
                            z_type = int(data.atomType[data.atoms[z_index]])
                            if z_type == abs(kz):
                                for x_index in neighbors_2nd:
                                    if x_index == z_index or hit != 0:
                                        continue
                                    x_type = int(data.atomType[data.atoms[x_index]])
                                    # we ask x to be in 2'nd neighbor, and x is z's neighbor
                                    if (
                                        x_type == abs(kx)
                                        and covalent_map[z_index, x_index] == 1
                                    ):
                                        if ky == 0:
                                            zaxis = z_index
                                            xaxis = x_index
                                            # select smallest x index
                                            for x_index in neighbors_2nd:
                                                x_type1 = int(
                                                    data.atomType[data.atoms[x_index]]
                                                )
                                                if (
                                                    x_type1 == abs(kx)
                                                    and x_index != z_index
                                                    and covalent_map[x_index, z_index]
                                                    == 1
                                                    and x_index < xaxis
                                                ):
                                                    xaxis = x_index
                                            hit = 3
                                            matched_itype = itype
                                        else:
                                            for y_index in neighbors_2nd:
                                                if (
                                                    y_index == z_index
                                                    or y_index == x_index
                                                    or hit != 0
                                                ):
                                                    continue
                                                y_type = int(
                                                    data.atomType[data.atoms[y_index]]
                                                )
                                                if (
                                                    y_type == abs(ky)
                                                    and covalent_map[y_index, z_index]
                                                    == 1
                                                ):
                                                    zaxis = z_index
                                                    xaxis = x_index
                                                    yaxis = y_index
                                                    hit = 4
                                                    matched_itype = itype
                    # assign multipole parameters via only a z-defining atom
                    for itype in itypes:
                        if hit != 0:
                            break
                        kz = int(self.kStrings["kz"][itype])
                        kx = int(self.kStrings["kx"][itype])
                        zaxis = -1
                        xaxis = -1
                        yaxis = -1
                        neighbors = np.where(covalent_map[i_atom] == 1)[0]
                        for z_index in neighbors:
                            if hit != 0:
                                break
                            z_type = int(data.atomType[data.atoms[z_index]])
                            if kx == 0 and z_type == abs(kz):
                                zaxis = z_index
                                hit = 5
                                matched_itype = itype
                    # assign multipole parameters via no connected atoms
                    for itype in itypes:
                        if hit != 0:
                            break
                        kz = int(self.kStrings["kz"][itype])
                        zaxis = -1
                        xaxis = -1
                        yaxis = -1
                        if kz == 0:
                            hit = 6
                            matched_itype = itype
                    # add particle if there was a hit
                    if hit != 0:
                        map_atomtype[i_atom] = matched_itype
                        self.axis_indices.append([zaxis, xaxis, yaxis])

                        kz = int(self.kStrings["kz"][matched_itype])
                        kx = int(self.kStrings["kx"][matched_itype])
                        ky = int(self.kStrings["ky"][matched_itype])
                        axisType = ZThenX
                        if kz == 0:
                            axisType = NoAxisType
                        if kz != 0 and kx == 0:
                            axisType = ZOnly
                        if kz < 0 or kx < 0:
                            axisType = Bisector
                        if kx < 0 and ky < 0:
                            axisType = ZBisect
                        if kz < 0 and kx < 0 and ky < 0:
                            axisType = ThreeFold
                        self.axis_types.append(axisType)

                    else:
                        sys.exit("Atom %d not matched in forcefield!" % i_atom)

                else:
                    sys.exit("Atom %d not matched in forcefield!" % i_atom)
            self.axis_indices = np.array(self.axis_indices)
            self.axis_types = np.array(self.axis_types)
        else:
            self.axis_types = None
            self.axis_indices = None

        # get calculator
        if "ethresh" in args:
            self.ethresh = args["ethresh"]

        pme_force = ADMPPmeForce(
            box,
            self.axis_types,
            self.axis_indices,
            covalent_map,
            rc,
            self.ethresh,
            self.lmax,
            self.lpol,
        )
        self.pme_force = pme_force

        def potential_fn(positions, box, pairs, params):

            mScales = params["mScales"]
            Q_local = params["Q_local"][map_atomtype]
            if self.lpol:
                pScales = params["pScales"]
                dScales = params["dScales"]
                pol = params["pol"][map_atomtype]
                tholes = params["tholes"][map_atomtype]

                return pme_force.get_energy(
                    positions,
                    box,
                    pairs,
                    Q_local,
                    pol,
                    tholes,
                    mScales,
                    pScales,
                    dScales,
                    pme_force.U_ind,
                )
            else:
                return pme_force.get_energy(positions, box, pairs, Q_local, mScales)

        self._jaxPotential = potential_fn

    def getJaxPotential(self):
        return self._jaxPotential

    def renderXML(self):
        pass


app.forcefield.parsers["ADMPPmeForce"] = ADMPPmeGenerator.parseElement


class HarmonicBondJaxGenerator:
    def __init__(self, hamiltonian):
        self.ff = hamiltonian
        self.params = {"k": [], "length": []}
        self._jaxPotential = None
        self.types = []
        self.typetexts = []

    def registerBondType(self, bond):
        typetxt = findAtomTypeTexts(bond, 2)
        types = self.ff._findAtomTypes(bond, 2)
        self.types.append(types)
<<<<<<< HEAD
        self.typetexts.append(typetxt)
=======
>>>>>>> 5ba5aa02
        self.params["k"].append(float(bond["k"]))
        self.params["length"].append(float(bond["length"]))  # length := r0

    @staticmethod
    def parseElement(element, hamiltonian):

        """parse <HarmonicBondForce> section in XML file
        
            example: 
            
              <HarmonicBondForce>
                <Bond type1="ow" type2="hw" length="0.09572000000000001" k="462750.3999999999"/>
                <Bond type1="hw" type2="hw" length="0.15136000000000002" k="462750.3999999999"/>
<<<<<<< HEAD
              <\HarmonicBondForce>
        
        """
=======
              <\HarminicBondForce>
        
        """

>>>>>>> 5ba5aa02
        generator = HarmonicBondJaxGenerator(hamiltonian)
        hamiltonian.registerGenerator(generator)
        for bondtype in element.findall("Bond"):
            generator.registerBondType(bondtype.attrib)

    def createForce(self, system, data, nonbondedMethod, nonbondedCutoff, args):
        # jax it!
        for k in self.params.keys():
            self.params[k] = jnp.array(self.params[k])
        self.types = np.array(self.types)

        n_bonds = len(data.bonds)
        # build map
        map_atom1 = np.zeros(n_bonds, dtype=int)
        map_atom2 = np.zeros(n_bonds, dtype=int)
        map_param = np.zeros(n_bonds, dtype=int)
        for i in range(n_bonds):
            idx1 = data.bonds[i].atom1
            idx2 = data.bonds[i].atom2
            type1 = data.atomType[data.atoms[idx1]]
            type2 = data.atomType[data.atoms[idx2]]
            ifFound = False
            for ii in range(len(self.types)):
                if (type1 in self.types[ii][0] and type2 in self.types[ii][1]) or (
                    type1 in self.types[ii][1] and type2 in self.types[ii][0]
                ):
                    map_atom1[i] = idx1
                    map_atom2[i] = idx2
                    map_param[i] = ii
                    ifFound = True
                    break
            if not ifFound:
                raise BaseException("No parameter for bond %i - %i" % (idx1, idx2))

        bforce = HarmonicBondJaxForce(map_atom1, map_atom2, map_param)

        def potential_fn(positions, box, pairs, params):
            return bforce.get_energy(
                positions, box, pairs, params["k"], params["length"]
            )

        self._jaxPotential = potential_fn
        # self._top_data = data

    def getJaxPotential(self):
        return self._jaxPotential

    def renderXML(self):
        # generate xml force field file
        finfo = XMLNodeInfo("HarmonicBondForce")
        for ntype in range(len(self.types)):
            binfo = {}
            k1, v1 = self.typetexts[ntype][0]
            k2, v2 = self.typetexts[ntype][1]
            binfo[k1] = v1
            binfo[k2] = v2
            for key in self.params.keys():
                binfo[key] = "%.8f"%self.params[key][ntype]
            finfo.addElement("Bond", binfo)
        return finfo



# register all parsers
app.forcefield.parsers["HarmonicBondForce"] = HarmonicBondJaxGenerator.parseElement


class HarmonicAngleJaxGenerator:
    def __init__(self, hamiltonian):
        self.ff = hamiltonian
        self.params = {"k": [], "angle": []}
        self._jaxPotential = None
        self.types = []

    def registerAngleType(self, angle):
        types = self.ff._findAtomTypes(angle, 3)
        self.types.append(types)
        self.params["k"].append(float(angle["k"]))
        self.params["angle"].append(float(angle["angle"]))

    @staticmethod
    def parseElement(element, hamiltonian):
        """ parse <HarmonicAngleForce> section in XML file

            example:
              <HarmonicAngleForce>
                <Angle type1="hw" type2="ow" type3="hw" angle="1.8242181341844732" k="836.8000000000001"/>
                <Angle type1="hw" type2="hw" type3="ow" angle="2.2294835864975564" k="0.0"/>
              <\HarmonicAngleForce>

        """
        generator = HarmonicAngleJaxGenerator(hamiltonian)
        hamiltonian.registerGenerator(generator)
        for bondtype in element.findall("Angle"):
            generator.registerAngleType(bondtype.attrib)

    def createForce(self, system, data, nonbondedMethod, nonbondedCutoff, args):

        # jax it!
        for k in self.params.keys():
            self.params[k] = jnp.array(self.params[k])
        self.types = np.array(self.types)

        n_angles = len(data.angles)
        # build map
        map_atom1 = np.zeros(n_angles, dtype=int)
        map_atom2 = np.zeros(n_angles, dtype=int)
        map_atom3 = np.zeros(n_angles, dtype=int)
        map_param = np.zeros(n_angles, dtype=int)
        for i in range(n_angles):
            idx1 = data.angles[i][0]
            idx2 = data.angles[i][1]
            idx3 = data.angles[i][2]
            type1 = data.atomType[data.atoms[idx1]]
            type2 = data.atomType[data.atoms[idx2]]
            type3 = data.atomType[data.atoms[idx3]]
            ifFound = False
            for ii in range(len(self.types)):
                if type2 in self.types[ii][1]:
                    if (type1 in self.types[ii][0] and type3 in self.types[ii][2]) or (
                        type1 in self.types[ii][2] and type3 in self.types[ii][0]
                    ):
                        map_atom1[i] = idx1
                        map_atom2[i] = idx2
                        map_atom3[i] = idx3
                        map_param[i] = ii
                        ifFound = True
                        break
            if not ifFound:
                raise BaseException(
                    "No parameter for angle %i - %i - %i" % (idx1, idx2, idx3)
                )

        aforce = HarmonicAngleJaxForce(map_atom1, map_atom2, map_atom3, map_param)

        def potential_fn(positions, box, pairs, params):
            return aforce.get_energy(
                positions, box, pairs, params["k"], params["angle"]
            )

        self._jaxPotential = potential_fn
        # self._top_data = data

    def getJaxPotential(self):
        return self._jaxPotential

    def renderXML(self):
        # generate xml force field file
        pass


# register all parsers
app.forcefield.parsers["HarmonicAngleForce"] = HarmonicAngleJaxGenerator.parseElement


def _matchImproper(data, torsion, generator):
    type1 = data.atomType[data.atoms[torsion[0]]]
    type2 = data.atomType[data.atoms[torsion[1]]]
    type3 = data.atomType[data.atoms[torsion[2]]]
    type4 = data.atomType[data.atoms[torsion[3]]]
    wildcard = generator.ff._atomClasses[""]
    match = None
    for tordef in generator.improper:
        types1 = tordef.types1
        types2 = tordef.types2
        types3 = tordef.types3
        types4 = tordef.types4
        hasWildcard = wildcard in (types1, types2, types3, types4)
        if match is not None and hasWildcard:
            # Prefer specific definitions over ones with wildcards
            continue
        if type1 in types1:
            for (t2, t3, t4) in itertools.permutations(
                ((type2, 1), (type3, 2), (type4, 3))
            ):
                if t2[0] in types2 and t3[0] in types3 and t4[0] in types4:
                    if tordef.ordering == "default":
                        # Workaround to be more consistent with AMBER.  It uses wildcards to define most of its
                        # impropers, which leaves the ordering ambiguous.  It then follows some bizarre rules
                        # to pick the order.
                        a1 = torsion[t2[1]]
                        a2 = torsion[t3[1]]
                        e1 = data.atoms[a1].element
                        e2 = data.atoms[a2].element
                        if e1 == e2 and a1 > a2:
                            (a1, a2) = (a2, a1)
                        elif e1 != elem.carbon and (
                            e2 == elem.carbon or e1.mass < e2.mass
                        ):
                            (a1, a2) = (a2, a1)
                        match = (a1, a2, torsion[0], torsion[t4[1]], tordef)
                        break
                    elif tordef.ordering == "charmm":
                        if hasWildcard:
                            # Workaround to be more consistent with AMBER.  It uses wildcards to define most of its
                            # impropers, which leaves the ordering ambiguous.  It then follows some bizarre rules
                            # to pick the order.
                            a1 = torsion[t2[1]]
                            a2 = torsion[t3[1]]
                            e1 = data.atoms[a1].element
                            e2 = data.atoms[a2].element
                            if e1 == e2 and a1 > a2:
                                (a1, a2) = (a2, a1)
                            elif e1 != elem.carbon and (
                                e2 == elem.carbon or e1.mass < e2.mass
                            ):
                                (a1, a2) = (a2, a1)
                            match = (a1, a2, torsion[0], torsion[t4[1]], tordef)
                        else:
                            # There are no wildcards, so the order is unambiguous.
                            match = (
                                torsion[0],
                                torsion[t2[1]],
                                torsion[t3[1]],
                                torsion[t4[1]],
                                tordef,
                            )
                        break
                    elif tordef.ordering == "amber":
                        # topology atom indexes
                        a2 = torsion[t2[1]]
                        a3 = torsion[t3[1]]
                        a4 = torsion[t4[1]]
                        # residue indexes
                        r2 = data.atoms[a2].residue.index
                        r3 = data.atoms[a3].residue.index
                        r4 = data.atoms[a4].residue.index
                        # template atom indexes
                        ta2 = data.atomTemplateIndexes[data.atoms[a2]]
                        ta3 = data.atomTemplateIndexes[data.atoms[a3]]
                        ta4 = data.atomTemplateIndexes[data.atoms[a4]]
                        # elements
                        e2 = data.atoms[a2].element
                        e3 = data.atoms[a3].element
                        e4 = data.atoms[a4].element
                        if not hasWildcard:
                            if t2[0] == t4[0] and (r2 > r4 or (r2 == r4 and ta2 > ta4)):
                                (a2, a4) = (a4, a2)
                                r2 = data.atoms[a2].residue.index
                                r4 = data.atoms[a4].residue.index
                                ta2 = data.atomTemplateIndexes[data.atoms[a2]]
                                ta4 = data.atomTemplateIndexes[data.atoms[a4]]
                            if t3[0] == t4[0] and (r3 > r4 or (r3 == r4 and ta3 > ta4)):
                                (a3, a4) = (a4, a3)
                                r3 = data.atoms[a3].residue.index
                                r4 = data.atoms[a4].residue.index
                                ta3 = data.atomTemplateIndexes[data.atoms[a3]]
                                ta4 = data.atomTemplateIndexes[data.atoms[a4]]
                            if t2[0] == t3[0] and (r2 > r3 or (r2 == r3 and ta2 > ta3)):
                                (a2, a3) = (a3, a2)
                        else:
                            if e2 == e4 and (r2 > r4 or (r2 == r4 and ta2 > ta4)):
                                (a2, a4) = (a4, a2)
                                r2 = data.atoms[a2].residue.index
                                r4 = data.atoms[a4].residue.index
                                ta2 = data.atomTemplateIndexes[data.atoms[a2]]
                                ta4 = data.atomTemplateIndexes[data.atoms[a4]]
                            if e3 == e4 and (r3 > r4 or (r3 == r4 and ta3 > ta4)):
                                (a3, a4) = (a4, a3)
                                r3 = data.atoms[a3].residue.index
                                r4 = data.atoms[a4].residue.index
                                ta3 = data.atomTemplateIndexes[data.atoms[a3]]
                                ta4 = data.atomTemplateIndexes[data.atoms[a4]]
                            if r2 > r3 or (r2 == r3 and ta2 > ta3):
                                (a2, a3) = (a3, a2)
                        match = (a2, a3, torsion[0], a4, tordef)
                        break

    return match


class PeriodicTorsion(object):
    """A PeriodicTorsion records the information for a periodic torsion definition."""

    def __init__(self, types):
        self.types1 = types[0]
        self.types2 = types[1]
        self.types3 = types[2]
        self.types4 = types[3]
        self.periodicity = []
        self.phase = []
        self.k = []
        self.points = []
        self.ordering = "default"


def _parseTorsion(ff, attrib):
    """Parse the node defining a torsion."""
    types = ff._findAtomTypes(attrib, 4)
    if None in types:
        return None
    torsion = PeriodicTorsion(types)
    index = 1
    while "phase%d" % index in attrib:
        torsion.periodicity.append(int(attrib["periodicity%d" % index]))
        torsion.phase.append(float(attrib["phase%d" % index]))
        torsion.k.append(float(attrib["k%d" % index]))
        index += 1
        torsion.points.append(-1)
    return torsion


class PeriodicTorsionJaxGenerator(object):
    """A PeriodicTorsionGenerator constructs a PeriodicTorsionForce."""

    def __init__(self, hamiltonian):
        self.ff = hamiltonian
        self.p_types = []
        self.i_types = []
        self.params = {
            "k1_p": [],
            "psi1_p": [],
            "k2_p": [],
            "psi2_p": [],
            "k3_p": [],
            "psi3_p": [],
            "k4_p": [],
            "psi4_p": [],
            "k1_i": [],
            "psi1_i": [],
            "k2_i": [],
            "psi2_i": [],
            "k3_i": [],
            "psi3_i": [],
            "k4_i": [],
            "psi4_i": [],
        }
        self.proper = []
        self.improper = []
        self.propersForAtomType = defaultdict(set)

    def registerProperTorsion(self, parameters):
        torsion = _parseTorsion(self.ff, parameters)
        if torsion is not None:
            index = len(self.proper)
            self.proper.append(torsion)
            for t in torsion.types2:
                self.propersForAtomType[t].add(index)
            for t in torsion.types3:
                self.propersForAtomType[t].add(index)

    def registerImproperTorsion(self, parameters, ordering="default"):
        torsion = _parseTorsion(self.ff, parameters)
        if torsion is not None:
            if ordering in ["default", "charmm", "amber"]:
                torsion.ordering = ordering
            else:
                raise ValueError(
                    "Illegal ordering type %s for improper torsion %s"
                    % (ordering, torsion)
                )
            self.improper.append(torsion)

    @staticmethod
    def parseElement(element, ff):
        """ parse <PeriodicTorsionForce> section in XML file
        
            example: 
            
              <PeriodicTorsionForce ordering="amber">
                <Proper type1="" type2="c" type3="c" type4="" periodicity1="2" phase1="3.141592653589793" k1="1.2552"/>
                <Proper type1="" type2="c" type3="c1" type4="" periodicity1="2" phase1="3.141592653589793" k1="0.0"/>
            </PeriodicTorsionForce>

        """
        existing = [f for f in ff._forces if isinstance(f, PeriodicTorsionJaxGenerator)]
        if len(existing) == 0:
            generator = PeriodicTorsionJaxGenerator(ff)
            ff.registerGenerator(generator)
        else:
            generator = existing[0]
        for torsion in element.findall("Proper"):
            generator.registerProperTorsion(torsion.attrib)
        for torsion in element.findall("Improper"):
            if "ordering" in element.attrib:
                generator.registerImproperTorsion(
                    torsion.attrib, element.attrib["ordering"]
                )
            else:
                generator.registerImproperTorsion(torsion.attrib)

    def createForce(self, sys, data, nonbondedMethod, nonbondedCutoff, args):

        # pump proper params
        for tor in self.proper:
            for i in range(len(tor.phase)):
                if tor.periodicity[i] == 1:
                    self.params["k1_p"].append(tor.k[i])
                    self.params["psi1_p"].append(tor.phase[i])
                    tor.points[i] = len(self.params["k1_p"]) - 1
                if tor.periodicity[i] == 2:
                    self.params["k2_p"].append(tor.k[i])
                    self.params["psi2_p"].append(tor.phase[i])
                    tor.points[i] = len(self.params["k2_p"]) - 1
                if tor.periodicity[i] == 3:
                    self.params["k3_p"].append(tor.k[i])
                    self.params["psi3_p"].append(tor.phase[i])
                    tor.points[i] = len(self.params["k3_p"]) - 1
                if tor.periodicity[i] == 4:
                    self.params["k4_p"].append(tor.k[i])
                    self.params["psi4_p"].append(tor.phase[i])
                    tor.points[i] = len(self.params["k4_p"]) - 1
        # pump impr params
        for tor in self.improper:
            for i in range(len(tor.phase)):
                if tor.periodicity[i] == 1:
                    self.params["k1_i"].append(tor.k[i])
                    self.params["psi1_i"].append(tor.phase[i])
                    tor.points[i] = len(self.params["k1_i"]) - 1
                if tor.periodicity[i] == 2:
                    self.params["k2_i"].append(tor.k[i])
                    self.params["psi2_i"].append(tor.phase[i])
                    tor.points[i] = len(self.params["k2_i"]) - 1
                if tor.periodicity[i] == 3:
                    self.params["k3_i"].append(tor.k[i])
                    self.params["psi3_i"].append(tor.phase[i])
                    tor.points[i] = len(self.params["k3_i"]) - 1
                if tor.periodicity[i] == 4:
                    self.params["k4_i"].append(tor.k[i])
                    self.params["psi4_i"].append(tor.phase[i])
                    tor.points[i] = len(self.params["k4_i"]) - 1

        # jax it!
        for k in self.params.keys():
            self.params[k] = jnp.array(self.params[k])

        map_a1_1_p = []
        map_a2_1_p = []
        map_a3_1_p = []
        map_a4_1_p = []
        prm1_p = []
        map_a1_2_p = []
        map_a2_2_p = []
        map_a3_2_p = []
        map_a4_2_p = []
        prm2_p = []
        map_a1_3_p = []
        map_a2_3_p = []
        map_a3_3_p = []
        map_a4_3_p = []
        prm3_p = []
        map_a1_4_p = []
        map_a2_4_p = []
        map_a3_4_p = []
        map_a4_4_p = []
        prm4_p = []

        wildcard = self.ff._atomClasses[""]
        proper_cache = {}
        for torsion in data.propers:
            type1, type2, type3, type4 = [
                data.atomType[data.atoms[torsion[i]]] for i in range(4)
            ]
            sig = (type1, type2, type3, type4)
            sig = frozenset((sig, sig[::-1]))
            match = proper_cache.get(sig, None)
            if match == -1:
                continue
            if match is None:
                for index in self.propersForAtomType[type2]:
                    tordef = self.proper[index]
                    types1 = tordef.types1
                    types2 = tordef.types2
                    types3 = tordef.types3
                    types4 = tordef.types4
                    if (
                        type2 in types2
                        and type3 in types3
                        and type4 in types4
                        and type1 in types1
                    ) or (
                        type2 in types3
                        and type3 in types2
                        and type4 in types1
                        and type1 in types4
                    ):
                        hasWildcard = wildcard in (types1, types2, types3, types4)
                        if (
                            match is None or not hasWildcard
                        ):  # Prefer specific definitions over ones with wildcards
                            match = tordef
                        if not hasWildcard:
                            break
                if match is None:
                    proper_cache[sig] = -1
                else:
                    proper_cache[sig] = match
            if match is not None:
                for i in range(len(match.phase)):
                    if match.k[i] != 0:
                        if match.periodicity[i] == 1:
                            map_a1_1_p.append(torsion[0])
                            map_a2_1_p.append(torsion[1])
                            map_a3_1_p.append(torsion[2])
                            map_a4_1_p.append(torsion[3])
                            prm1_p.append(match.points[i])
                            assert match.points[i] != -1
                        if match.periodicity[i] == 2:
                            map_a1_2_p.append(torsion[0])
                            map_a2_2_p.append(torsion[1])
                            map_a3_2_p.append(torsion[2])
                            map_a4_2_p.append(torsion[3])
                            prm2_p.append(match.points[i])
                            assert match.points[i] != -1
                        if match.periodicity[i] == 3:
                            map_a1_3_p.append(torsion[0])
                            map_a2_3_p.append(torsion[1])
                            map_a3_3_p.append(torsion[2])
                            map_a4_3_p.append(torsion[3])
                            prm3_p.append(match.points[i])
                            assert match.points[i] != -1
                        if match.periodicity[i] == 4:
                            map_a1_4_p.append(torsion[0])
                            map_a2_4_p.append(torsion[1])
                            map_a3_4_p.append(torsion[2])
                            map_a4_4_p.append(torsion[3])
                            prm4_p.append(match.points[i])
                            assert match.points[i] != -1

        map_a1_1_i = []
        map_a2_1_i = []
        map_a3_1_i = []
        map_a4_1_i = []
        prm1_i = []
        map_a1_2_i = []
        map_a2_2_i = []
        map_a3_2_i = []
        map_a4_2_i = []
        prm2_i = []
        map_a1_3_i = []
        map_a2_3_i = []
        map_a3_3_i = []
        map_a4_3_i = []
        prm3_i = []
        map_a1_4_i = []
        map_a2_4_i = []
        map_a3_4_i = []
        map_a4_4_i = []
        prm4_i = []

        impr_cache = {}
        for torsion in data.impropers:
            t1, t2, t3, t4 = [data.atomType[data.atoms[torsion[i]]] for i in range(4)]
            sig = (t1, t2, t3, t4)
            match = impr_cache.get(sig, None)
            if match == -1:
                # Previously checked, and doesn't appear in the database
                continue
            elif match:
                i1, i2, i3, i4, tordef = match
                a1, a2, a3, a4 = (torsion[i] for i in (i1, i2, i3, i4))
                match = (a1, a2, a3, a4, tordef)
            if match is None:
                match = _matchImproper(data, torsion, self)
                if match is not None:
                    order = match[:4]
                    i1, i2, i3, i4 = tuple(torsion.index(a) for a in order)
                    impr_cache[sig] = (i1, i2, i3, i4, match[-1])
                else:
                    impr_cache[sig] = -1
            if match is not None:
                (a1, a2, a3, a4, tordef) = match
                for i in range(len(tordef.phase)):
                    if tordef.k[i] != 0:
                        if tordef.periodicity[i] == 1:
                            map_a1_1_i.append(a1)
                            map_a2_1_i.append(a2)
                            map_a3_1_i.append(a3)
                            map_a4_1_i.append(a4)
                            prm1_i.append(tordef.points[i])
                            assert tordef.points[i] != -1
                        if tordef.periodicity[i] == 2:
                            map_a1_2_i.append(a1)
                            map_a2_2_i.append(a2)
                            map_a3_2_i.append(a3)
                            map_a4_2_i.append(a4)
                            prm2_i.append(tordef.points[i])
                            assert tordef.points[i] != -1
                        if tordef.periodicity[i] == 3:
                            map_a1_3_i.append(a1)
                            map_a2_3_i.append(a2)
                            map_a3_3_i.append(a3)
                            map_a4_3_i.append(a4)
                            prm3_i.append(tordef.points[i])
                            assert tordef.points[i] != -1
                        if tordef.periodicity[i] == 4:
                            map_a1_4_i.append(a1)
                            map_a2_4_i.append(a2)
                            map_a3_4_i.append(a3)
                            map_a4_4_i.append(a4)
                            prm4_i.append(tordef.points[i])
                            assert tordef.points[i] != -1

        map_a1_1_p = np.array(map_a1_1_p, dtype=int)
        map_a2_1_p = np.array(map_a2_1_p, dtype=int)
        map_a3_1_p = np.array(map_a3_1_p, dtype=int)
        map_a4_1_p = np.array(map_a4_1_p, dtype=int)
        map_a1_2_p = np.array(map_a1_2_p, dtype=int)
        map_a2_2_p = np.array(map_a2_2_p, dtype=int)
        map_a3_2_p = np.array(map_a3_2_p, dtype=int)
        map_a4_2_p = np.array(map_a4_2_p, dtype=int)
        map_a1_3_p = np.array(map_a1_3_p, dtype=int)
        map_a2_3_p = np.array(map_a2_3_p, dtype=int)
        map_a3_3_p = np.array(map_a3_3_p, dtype=int)
        map_a4_3_p = np.array(map_a4_3_p, dtype=int)
        map_a1_4_p = np.array(map_a1_4_p, dtype=int)
        map_a2_4_p = np.array(map_a2_4_p, dtype=int)
        map_a3_4_p = np.array(map_a3_4_p, dtype=int)
        map_a4_4_p = np.array(map_a4_4_p, dtype=int)
        prm1_p = np.array(prm1_p, dtype=int)
        prm2_p = np.array(prm2_p, dtype=int)
        prm3_p = np.array(prm3_p, dtype=int)
        prm4_p = np.array(prm4_p, dtype=int)

        map_a1_1_i = np.array(map_a1_1_i, dtype=int)
        map_a2_1_i = np.array(map_a2_1_i, dtype=int)
        map_a3_1_i = np.array(map_a3_1_i, dtype=int)
        map_a4_1_i = np.array(map_a4_1_i, dtype=int)
        map_a1_2_i = np.array(map_a1_2_i, dtype=int)
        map_a2_2_i = np.array(map_a2_2_i, dtype=int)
        map_a3_2_i = np.array(map_a3_2_i, dtype=int)
        map_a4_2_i = np.array(map_a4_2_i, dtype=int)
        map_a1_3_i = np.array(map_a1_3_i, dtype=int)
        map_a2_3_i = np.array(map_a2_3_i, dtype=int)
        map_a3_3_i = np.array(map_a3_3_i, dtype=int)
        map_a4_3_i = np.array(map_a4_3_i, dtype=int)
        map_a1_4_i = np.array(map_a1_4_i, dtype=int)
        map_a2_4_i = np.array(map_a2_4_i, dtype=int)
        map_a3_4_i = np.array(map_a3_4_i, dtype=int)
        map_a4_4_i = np.array(map_a4_4_i, dtype=int)
        prm1_i = np.array(prm1_i, dtype=int)
        prm2_i = np.array(prm2_i, dtype=int)
        prm3_i = np.array(prm3_i, dtype=int)
        prm4_i = np.array(prm4_i, dtype=int)

        prop1 = PeriodicTorsionJaxForce(
            map_a1_1_p, map_a2_1_p, map_a3_1_p, map_a4_1_p, prm1_p, 1
        )
        prop2 = PeriodicTorsionJaxForce(
            map_a1_2_p, map_a2_2_p, map_a3_2_p, map_a4_2_p, prm2_p, 2
        )
        prop3 = PeriodicTorsionJaxForce(
            map_a1_3_p, map_a2_3_p, map_a3_3_p, map_a4_3_p, prm3_p, 3
        )
        prop4 = PeriodicTorsionJaxForce(
            map_a1_4_p, map_a2_4_p, map_a3_4_p, map_a4_4_p, prm4_p, 4
        )

        impr1 = PeriodicTorsionJaxForce(
            map_a1_1_i, map_a2_1_i, map_a3_1_i, map_a4_1_i, prm1_i, 1
        )
        impr2 = PeriodicTorsionJaxForce(
            map_a1_2_i, map_a2_2_i, map_a3_2_i, map_a4_2_i, prm2_i, 2
        )
        impr3 = PeriodicTorsionJaxForce(
            map_a1_3_i, map_a2_3_i, map_a3_3_i, map_a4_3_i, prm3_i, 3
        )
        impr4 = PeriodicTorsionJaxForce(
            map_a1_4_i, map_a2_4_i, map_a3_4_i, map_a4_4_i, prm4_i, 4
        )

        def potential_fn(positions, box, pairs, params):
            p1e = prop1.get_energy(
                positions, box, pairs, params["k1_p"], params["psi1_p"]
            )
            p2e = prop2.get_energy(
                positions, box, pairs, params["k2_p"], params["psi2_p"]
            )
            p3e = prop3.get_energy(
                positions, box, pairs, params["k3_p"], params["psi3_p"]
            )
            p4e = prop4.get_energy(
                positions, box, pairs, params["k4_p"], params["psi4_p"]
            )

            i1e = impr1.get_energy(
                positions, box, pairs, params["k1_i"], params["psi1_i"]
            )
            i2e = impr2.get_energy(
                positions, box, pairs, params["k2_i"], params["psi2_i"]
            )
            i3e = impr3.get_energy(
                positions, box, pairs, params["k3_i"], params["psi3_i"]
            )
            i4e = impr4.get_energy(
                positions, box, pairs, params["k4_i"], params["psi4_i"]
            )

            return p1e + p2e + p3e + p4e + i1e + i2e + i3e + i4e

        self._jaxPotential = potential_fn
        # self._top_data = data

    def getJaxPotential(self):
        return self._jaxPotential

    def renderXML(self):
        # generate xml force field file
        pass


app.forcefield.parsers[
    "PeriodicTorsionForce"
] = PeriodicTorsionJaxGenerator.parseElement


class NonbondJaxGenerator:

    SCALETOL = 1e-5

    def __init__(self, hamiltionian, coulomb14scale, lj14scale):

        self.ff = hamiltionian
        self.coulomb14scale = coulomb14scale
        self.lj14scale = lj14scale
        # self.useDispersionCorrection = useDispersionCorrection
        # self.params = app.ForceField._AtomTypeParameters(hamiltionian, 'NonbondedForce', 'Atom', ('charge', 'sigma', 'epsilon'))
        self.params = {
            "sigma": [],
            "epsilon": [],
            "epsfix": [],
            "sigfix": [],
            "charge": [],
            "coulomb14scale": [coulomb14scale],
            "lj14scale": [lj14scale],
        }
        self.types = []
        self.useAttributeFromResidue = []

        # pre-configure constants
        self.ethresh = 5e-4

    def registerAtom(self, atom):
        # use types in nb cards or resname+atomname in residue cards
        types = self.ff._findAtomTypes(atom, 1)[0]
        self.types.append(types)

        for key in ["sigma", "epsilon", "charge"]:
            if key not in self.useAttributeFromResidue:
                self.params[key].append(float(atom[key]))

    @staticmethod
    def parseElement(element, ff):
        """parse <NonbondedForce> section in XML file
        
        example:
        
          <NonbondedForce coulomb14scale="0.8333333333333334" lj14scale="0.5">
              <UseAttributeFromResidue name="charge"/>
              <Atom type="c" sigma="0.3315212309943831" epsilon="0.4133792"/>
          </NonbondedForce>

        """
        existing = [f for f in ff._forces if isinstance(f, NonbondJaxGenerator)]

        # TODO: useDispersionCorrection

        if len(existing) == 0:
            generator = NonbondJaxGenerator(
                ff,
                float(element.attrib["coulomb14scale"]),
                float(element.attrib["lj14scale"]),
                # useDispersionCorrection
            )
            ff.registerGenerator(generator)
        else:
            generator = existing[0]

            # if (abs(generator.coulomb14scale - float(element.attrib['coulomb14scale'])) > NonbondedGenerator.SCALETOL
            #     or abs(generator.lj14scale - float(element.attrib['lj14scale'])) > NonbondedGenerator.SCALETOL
            # ):
            #     raise ValueError('Found multiple NonbondedForce tags with different 1-4 scales')
            # if (
            #         generator.useDispersionCorrection is not None
            #         and useDispersionCorrection is not None
            #         and generator.useDispersionCorrection != useDispersionCorrection
            # ):
            #     raise ValueError('Found multiple NonbondedForce tags with different useDispersionCorrection settings.')
        excludedParams = [
            node.attrib["name"] for node in element.findall("UseAttributeFromResidue")
        ]
        for eprm in excludedParams:
            if eprm not in generator.useAttributeFromResidue:
                generator.useAttributeFromResidue.append(eprm)
        for atom in element.findall("Atom"):
            generator.registerAtom(atom.attrib)

    def createForce(self, system, data, nonbondedMethod, nonbondedCutoff, args):

        methodMap = {
            app.NoCutoff: "NoCutoff",
            app.CutoffPeriodic: "CutoffPeriodic",
            app.CutoffNonPeriodic: "CutoffNonPeriodic",
            app.PME: "PME",
        }
        if nonbondedMethod not in methodMap:
            raise ValueError("Illegal nonbonded method for NonbondedForce")
        isNoCut = False
        if nonbondedMethod is app.NoCutoff:
            isNoCut = True

        # here box is only used to setup ewald parameters, no need to be differentiable
        a, b, c = system.getDefaultPeriodicBoxVectors()
        box = jnp.array([a._value, b._value, c._value]) * 10

        # Jax prms!
        for k in self.params.keys():
            self.params[k] = jnp.array(self.params[k])

        mscales_coul = jnp.array([0.0, 0.0, 0.0, 1.0, 1.0, 1.0])  # mscale for PME
<<<<<<< HEAD
        mscales_coul = mscales_coul.at[2].set(self.params["coulomb14scale"][0])
        mscales_lj = jnp.array([0.0, 0.0, 0.0, 1.0, 1.0, 1.0])  # mscale for LJ
        mscales_lj = mscales_lj.at[2].set(self.params["lj14scale"][0])
=======
        mscales_coul = mscales_coul.at[2].set(1.0 - self.params["coulomb14scale"][0])
>>>>>>> 5ba5aa02

        # Coulomb: only support PME for now
        # set PBC
        if nonbondedMethod not in [app.NoCutoff, app.CutoffNonPeriodic]:
            ifPBC = True
        else:
            ifPBC = False

        # load LJ from types
        map_lj = []
        for atom in data.atoms:
            types = data.atomType[atom]
            ifFound = False
            for ntp, tp in enumerate(self.types):
                if types in tp:
                    map_lj.append(ntp)
                    ifFound = True
                    break
            if not ifFound:
                raise mm.OpenMMException(
                    "AtomType of %s mismatched in NonbondedForce" % (str(atom))
                )
        map_lj = np.array(map_lj, dtype=int)

        self.ifChargeFromResidue = False
        if "charge" in self.useAttributeFromResidue:
            # load charge from residue cards
            self.ifChargeFromResidue = True
            chargeinfo = {}
            for atom in data.atoms:
                resname, aname = atom.residue.name, atom.name
                prm = data.atomParameters[atom]
                chargeinfo[resname + "+" + aname] = prm["charge"]
            ckeys = [k for k in chargeinfo.keys()]
            self.params["charge"] = [chargeinfo[k] for k in chargeinfo.keys()]
            chargeidx = {}
            for n, i in enumerate(ckeys):
                chargeidx[i] = n
            map_charge = []
            for na in range(len(data.atoms)):
                key = data.atoms[na].residue.name + "+" + data.atoms[na].name
                if key in chargeidx:
                    map_charge.append(chargeidx[key])
            map_charge = np.array(map_charge, dtype=int)
            self.params["charge"] = jnp.array(self.params["charge"])
        else:
            map_charge = map_lj

        # nbfix!
        map_nbfix = []
        # implement it later
        map_nbfix = np.array(map_nbfix, dtype=int).reshape((-1, 2))

        colv_map = build_covalent_map(data, 6)
<<<<<<< HEAD
=======
        map_exclusion = []
        scale_14 = []
        npair = 0
        for ii in range(colv_map.shape[0]):
            for jj in range(ii + 1, colv_map.shape[1]):
                if colv_map[ii, jj] > 0 and colv_map[ii, jj] < 4:
                    map_exclusion.append((ii, jj))
                    if colv_map[ii, jj] == 3:
                        scale_14.append(npair)
                    npair += 1

        map_exclusion = np.array(map_exclusion, dtype=int)
        scale_14 = np.array(scale_14, dtype=int)
        scale_lj_exclusion = np.ones((map_exclusion.shape[0],))
        scale_coul_exclusion = np.ones((map_exclusion.shape[0],))
        scale_lj_exclusion = jnp.array(scale_lj_exclusion)
        scale_coul_exclusion = jnp.array(scale_coul_exclusion)
        scale_lj_exclusion = scale_lj_exclusion.at[scale_14].set(
            1.0 - self.params["lj14scale"][0]
        )
        scale_coul_exclusion = scale_coul_exclusion.at[scale_14].set(
            1.0 - self.params["coulomb14scale"][0]
        )
>>>>>>> 5ba5aa02

        if unit.is_quantity(nonbondedCutoff):
            r_cut = nonbondedCutoff.value_in_unit(unit.nanometer)
        else:
            r_cut = nonbondedCutoff
        if "switchDistance" in args and args["switchDistance"] is not None:
            r_switch = args["switchDistance"]
            r_switch = (
                r_switch
                if not unit.is_quantity(r_switch)
                else r_switch.value_in_unit(unit.nanometer)
            )
            ifSwitch = True
        else:
            r_switch = r_cut
            ifSwitch = False
        ljforce = LennardJonesForce(
            r_switch,
            r_cut,
            map_lj,
            map_nbfix,
<<<<<<< HEAD
            colv_map,
=======
            map_exclusion,
            scale_lj_exclusion,
>>>>>>> 5ba5aa02
            isSwitch=ifSwitch,
            isPBC=ifPBC,
            isNoCut=isNoCut,
        )
        ljenergy = ljforce.generate_get_energy()

        if nonbondedMethod is not app.PME:
            # do not use PME
            if nonbondedMethod in [app.CutoffPeriodic, app.CutoffNonPeriodic]:
                # use Reaction Field
<<<<<<< HEAD
                coulforce = CoulReactionFieldForce(r_cut, map_charge, colv_map, isPBC=ifPBC)
            if nonbondedMethod is app.NoCutoff:
                # use NoCutoff
                coulforce = CoulNoCutoffForce(map_charge, colv_map)
=======
                coulforce = CoulReactionFieldForce(
                    r_cut, map_charge, map_exclusion, scale_coul_exclusion, isPBC=ifPBC
                )
            if nonbondedMethod is app.NoCutoff:
                # use NoCutoff
                coulforce = CoulNoCutoffForce(
                    map_charge, map_exclusion, scale_coul_exclusion
                )
>>>>>>> 5ba5aa02
        else:
            coulforce = CoulombPMEForce(box, r_cut, self.ethresh, colv_map)

        coulenergy = coulforce.generate_get_energy()

        def potential_fn(positions, box, pairs, params):

            ljE = ljenergy(
                positions,
                box,
                pairs,
                params["epsilon"],
                params["sigma"],
                params["epsfix"],
                params["sigfix"],
<<<<<<< HEAD
                mscales_lj
=======
>>>>>>> 5ba5aa02
            )
            coulE = coulenergy(positions, box, pairs, params["charge"], mscales_coul)

            return ljE + coulE

        self._jaxPotential = potential_fn

    def getJaxPotential(self):
        return self._jaxPotential

    def renderXML(self):
        pass


app.forcefield.parsers["NonbondedForce"] = NonbondJaxGenerator.parseElement


class Hamiltonian(app.forcefield.ForceField):
    def __init__(self, *xmlnames):
        super().__init__(*xmlnames)
<<<<<<< HEAD
        # add a function to parse AtomTypes and Residues information
        self._atomtypes = None
        self._residues = None
=======
>>>>>>> 5ba5aa02
        self._potentials = []

    def createPotential(
        self,
        topology,
        nonbondedMethod=app.NoCutoff,
        nonbondedCutoff=1.0 * unit.nanometer,
        **args
    ):
        system = self.createSystem(
            topology,
            nonbondedMethod=nonbondedMethod,
            nonbondedCutoff=nonbondedCutoff,
            **args
        )
        # load_constraints_from_system_if_needed
        # create potentials
        for generator in self._forces:
            try:
                potentialImpl = generator.getJaxPotential()
                self._potentials.append(potentialImpl)
            except:
                pass
        return [p for p in self._potentials]

    def render(self, filename):
        root = ET.Element("ForceField")
        forceInfos = [g.renderXML() for g in self._forces]
        for finfo in forceInfos:
            # create xml nodes
            if finfo is not None:
                node = ET.SubElement(root, finfo.name)
                for key in finfo.attributes.keys():
                    node.set(key, finfo.attributes[key])
                for elem in finfo.elements:
                    subnode = ET.SubElement(node, elem.name)
                    for key in elem.attributes.keys():
                        subnode.set(key, elem.attributes[key])

        tree = ET.ElementTree(root)
        tree.write(filename)


if __name__ == "__main__":
    H = Hamiltonian("forcefield.xml")
    generator = H.getGenerators()[0]
    app.Topology.loadBondDefinitions("residues.xml")
    pdb = app.PDBFile("../water1024.pdb")
    rc = 4.0
    potentials = H.createPotential(pdb.topology, nonbondedCutoff=rc * unit.angstrom)
    pot_disp = potentials[0]

    positions = jnp.array(pdb.positions._value) * 10
    a, b, c = pdb.topology.getPeriodicBoxVectors()
    box = jnp.array([a._value, b._value, c._value]) * 10

    # neighbor list
    displacement_fn, shift_fn = space.periodic_general(
        box, fractional_coordinates=False
    )
    neighbor_list_fn = partition.neighbor_list(
        displacement_fn, box, rc, 0, format=partition.OrderedSparse
    )
    nbr = neighbor_list_fn.allocate(positions)
    pairs = nbr.idx.T

    param_grad = grad(pot_disp, argnums=3)(positions, box, pairs, generator.params)
    print(param_grad)<|MERGE_RESOLUTION|>--- conflicted
+++ resolved
@@ -1,8 +1,4 @@
 #!/usr/bin/env python
-<<<<<<< HEAD
-from re import subn
-=======
->>>>>>> 5ba5aa02
 import openmm as mm
 import openmm.app as app
 import openmm.unit as unit
@@ -683,10 +679,7 @@
         typetxt = findAtomTypeTexts(bond, 2)
         types = self.ff._findAtomTypes(bond, 2)
         self.types.append(types)
-<<<<<<< HEAD
         self.typetexts.append(typetxt)
-=======
->>>>>>> 5ba5aa02
         self.params["k"].append(float(bond["k"]))
         self.params["length"].append(float(bond["length"]))  # length := r0
 
@@ -700,16 +693,9 @@
               <HarmonicBondForce>
                 <Bond type1="ow" type2="hw" length="0.09572000000000001" k="462750.3999999999"/>
                 <Bond type1="hw" type2="hw" length="0.15136000000000002" k="462750.3999999999"/>
-<<<<<<< HEAD
               <\HarmonicBondForce>
         
         """
-=======
-              <\HarminicBondForce>
-        
-        """
-
->>>>>>> 5ba5aa02
         generator = HarmonicBondJaxGenerator(hamiltonian)
         hamiltonian.registerGenerator(generator)
         for bondtype in element.findall("Bond"):
@@ -1520,13 +1506,10 @@
             self.params[k] = jnp.array(self.params[k])
 
         mscales_coul = jnp.array([0.0, 0.0, 0.0, 1.0, 1.0, 1.0])  # mscale for PME
-<<<<<<< HEAD
         mscales_coul = mscales_coul.at[2].set(self.params["coulomb14scale"][0])
         mscales_lj = jnp.array([0.0, 0.0, 0.0, 1.0, 1.0, 1.0])  # mscale for LJ
         mscales_lj = mscales_lj.at[2].set(self.params["lj14scale"][0])
-=======
-        mscales_coul = mscales_coul.at[2].set(1.0 - self.params["coulomb14scale"][0])
->>>>>>> 5ba5aa02
+
 
         # Coulomb: only support PME for now
         # set PBC
@@ -1581,32 +1564,6 @@
         map_nbfix = np.array(map_nbfix, dtype=int).reshape((-1, 2))
 
         colv_map = build_covalent_map(data, 6)
-<<<<<<< HEAD
-=======
-        map_exclusion = []
-        scale_14 = []
-        npair = 0
-        for ii in range(colv_map.shape[0]):
-            for jj in range(ii + 1, colv_map.shape[1]):
-                if colv_map[ii, jj] > 0 and colv_map[ii, jj] < 4:
-                    map_exclusion.append((ii, jj))
-                    if colv_map[ii, jj] == 3:
-                        scale_14.append(npair)
-                    npair += 1
-
-        map_exclusion = np.array(map_exclusion, dtype=int)
-        scale_14 = np.array(scale_14, dtype=int)
-        scale_lj_exclusion = np.ones((map_exclusion.shape[0],))
-        scale_coul_exclusion = np.ones((map_exclusion.shape[0],))
-        scale_lj_exclusion = jnp.array(scale_lj_exclusion)
-        scale_coul_exclusion = jnp.array(scale_coul_exclusion)
-        scale_lj_exclusion = scale_lj_exclusion.at[scale_14].set(
-            1.0 - self.params["lj14scale"][0]
-        )
-        scale_coul_exclusion = scale_coul_exclusion.at[scale_14].set(
-            1.0 - self.params["coulomb14scale"][0]
-        )
->>>>>>> 5ba5aa02
 
         if unit.is_quantity(nonbondedCutoff):
             r_cut = nonbondedCutoff.value_in_unit(unit.nanometer)
@@ -1628,12 +1585,7 @@
             r_cut,
             map_lj,
             map_nbfix,
-<<<<<<< HEAD
             colv_map,
-=======
-            map_exclusion,
-            scale_lj_exclusion,
->>>>>>> 5ba5aa02
             isSwitch=ifSwitch,
             isPBC=ifPBC,
             isNoCut=isNoCut,
@@ -1644,21 +1596,10 @@
             # do not use PME
             if nonbondedMethod in [app.CutoffPeriodic, app.CutoffNonPeriodic]:
                 # use Reaction Field
-<<<<<<< HEAD
                 coulforce = CoulReactionFieldForce(r_cut, map_charge, colv_map, isPBC=ifPBC)
             if nonbondedMethod is app.NoCutoff:
                 # use NoCutoff
                 coulforce = CoulNoCutoffForce(map_charge, colv_map)
-=======
-                coulforce = CoulReactionFieldForce(
-                    r_cut, map_charge, map_exclusion, scale_coul_exclusion, isPBC=ifPBC
-                )
-            if nonbondedMethod is app.NoCutoff:
-                # use NoCutoff
-                coulforce = CoulNoCutoffForce(
-                    map_charge, map_exclusion, scale_coul_exclusion
-                )
->>>>>>> 5ba5aa02
         else:
             coulforce = CoulombPMEForce(box, r_cut, self.ethresh, colv_map)
 
@@ -1674,10 +1615,7 @@
                 params["sigma"],
                 params["epsfix"],
                 params["sigfix"],
-<<<<<<< HEAD
                 mscales_lj
-=======
->>>>>>> 5ba5aa02
             )
             coulE = coulenergy(positions, box, pairs, params["charge"], mscales_coul)
 
@@ -1698,12 +1636,9 @@
 class Hamiltonian(app.forcefield.ForceField):
     def __init__(self, *xmlnames):
         super().__init__(*xmlnames)
-<<<<<<< HEAD
         # add a function to parse AtomTypes and Residues information
         self._atomtypes = None
         self._residues = None
-=======
->>>>>>> 5ba5aa02
         self._potentials = []
 
     def createPotential(
