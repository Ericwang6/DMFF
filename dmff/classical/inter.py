--- conflicted
+++ resolved
@@ -62,17 +62,8 @@
 
             return E
 
-<<<<<<< HEAD
         def get_energy(positions, box, pairs, epsilon, sigma, epsfix, sigfix):
-=======
-        covalent_map = self.covalent_map
-
-        def get_energy(positions, box, pairs, epsilon, sigma, epsfix, sigfix, mScales):
-            
-            nbonds = covalent_map[pairs[:, 0], pairs[:, 1]]
-            indices = nbonds - 1
-            mscales = distribute_scalar(mScales, indices)
->>>>>>> be425d69
+
             
             eps_m1 = jnp.repeat(epsilon.reshape((-1, 1)),
                                 epsilon.shape[0],
@@ -228,11 +219,8 @@
         return get_energy
 
 
-<<<<<<< HEAD
 class CoulombPMEForce:
-=======
-class CoulombForce:
->>>>>>> be425d69
+
     def __init__(self, box, rc, ethresh, covalent_map):
 
         self.kappa, self.K1, self.K2, self.K3 = setup_ewald_parameters(
