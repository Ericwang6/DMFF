--- conflicted
+++ resolved
@@ -10,123 +10,27 @@
 from dmff.classical.inter import LennardJonesForce
 
 
-# class TestClassical:
-#     @pytest.mark.parametrize(
-#         "pdb, prm, value",
-#         [
-#             ("data/bond1.pdb", "data/bond1.xml", 1389.162109375),
-#             #("data/bond2.pdb", "data/bond2.xml", 100.00),
-#         ])
-#     def test_harmonic_bond_force(self, pdb, prm, value):
-#         pdb = app.PDBFile(pdb)
-#         h = Hamiltonian(prm)
-#         system = h.createPotential(pdb.topology,
-#                                    nonbondedMethod=app.NoCutoff,
-#                                    constraints=None,
-#                                    removeCMMotion=False)
-#         pos = pdb.getPositions(asNumpy=True).value_in_unit(unit.nanometer)
-#         box = np.array([[10.0, 0.0, 0.0], [0.0, 10.0, 0.0], [0.0, 0.0, 10.0]])
-#         pairs = np.array([[]], dtype=int)
-#         bondE = h._potentials[0]
-#         energy = bondE(pos, box, pairs, h.getGenerators()[0].params)
-#         npt.assert_almost_equal(energy, value, decimal=3)
+class TestClassical:
+    @pytest.mark.parametrize(
+        "pdb, prm, value",
+        [
+            ("data/bond1.pdb", "data/bond1.xml", 1389.162109375),
+            #("data/bond2.pdb", "data/bond2.xml", 100.00),
+        ])
+    def test_harmonic_bond_force(self, pdb, prm, value):
+        pdb = app.PDBFile(pdb)
+        h = Hamiltonian(prm)
+        system = h.createPotential(pdb.topology,
+                                   nonbondedMethod=app.NoCutoff,
+                                   constraints=None,
+                                   removeCMMotion=False)
+        pos = pdb.getPositions(asNumpy=True).value_in_unit(unit.nanometer)
+        box = np.array([[10.0, 0.0, 0.0], [0.0, 10.0, 0.0], [0.0, 0.0, 10.0]])
+        pairs = np.array([[]], dtype=int)
+        bondE = h._potentials[0]
+        energy = bondE(pos, box, pairs, h.getGenerators()[0].params)
+        npt.assert_almost_equal(energy, value, decimal=3)
 
-<<<<<<< HEAD
-#     @pytest.mark.parametrize(
-#         "pdb, prm, value",
-#         [
-#             ("data/angle1.pdb", "data/angle1.xml", 315.88775634765625),
-#             #("data/angle2.pdb", "data/angle2.xml", 100.00),
-#         ])
-#     def test_harmonic_angle_force(self, pdb, prm, value):
-#         pdb = app.PDBFile(pdb)
-#         h = Hamiltonian(prm)
-#         system = h.createPotential(pdb.topology,
-#                                    nonbondedMethod=app.NoCutoff,
-#                                    constraints=None,
-#                                    removeCMMotion=False)
-#         pos = pdb.getPositions(asNumpy=True).value_in_unit(unit.nanometer)
-#         box = np.array([[10.0, 0.0, 0.0], [0.0, 10.0, 0.0], [0.0, 0.0, 10.0]])
-#         pairs = np.array([[]], dtype=int)
-#         bondE = h._potentials[0]
-#         energy = bondE(pos, box, pairs, h.getGenerators()[0].params)
-#         npt.assert_almost_equal(energy, value, decimal=3)
-
-#     @pytest.mark.parametrize(
-#         "pdb, prm, value",
-#         [
-#             ("data/proper1.pdb", "data/proper1.xml", 8.368000030517578),
-#             ("data/impr1.pdb", "data/impr1.xml", 2.9460556507110596),
-#             ("data/proper1.pdb", "data/wild1.xml", 8.368000030517578),
-#             ("data/impr1.pdb", "data/wild2.xml", 2.9460556507110596),
-#             #("data/tor2.pdb", "data/tor2.xml", 100.00)
-#         ])
-#     def test_periodic_torsion_force(self, pdb, prm, value):
-#         pdb = app.PDBFile(pdb)
-#         h = Hamiltonian(prm)
-#         system = h.createPotential(pdb.topology,
-#                                    nonbondedMethod=app.NoCutoff,
-#                                    constraints=None,
-#                                    removeCMMotion=False)
-#         pos = pdb.getPositions(asNumpy=True).value_in_unit(unit.nanometer)
-#         box = np.array([[10.0, 0.0, 0.0], [0.0, 10.0, 0.0], [0.0, 0.0, 10.0]])
-#         pairs = np.array([[]], dtype=int)
-#         bondE = h._potentials[0]
-#         energy = bondE(pos, box, pairs, h.getGenerators()[0].params)
-#         npt.assert_almost_equal(energy, value, decimal=3)
-
-
-# class TestLennardJonesForce:
-    
-#     def test_norm_lj(self):
-
-#         lj = LennardJonesForce(False, False, r_switch=0, r_cut=0)
-        
-#         positions = jnp.array([[0, 0, 0], [1, 0, 0]])
-        
-#         box = jnp.array([[10, 0, 0], [0, 10, 0], [0, 0, 10]])
-        
-#         pairs = np.array([[0, 1]])
-        
-#         epsilon = jnp.array([1])
-#         sigma = jnp.array([0.1])
-        
-#         get_energy = lj.generate_get_energy()
-        
-#         E = get_energy(positions, box, pairs, epsilon, sigma)
-#         F = grad(get_energy)(positions, box, pairs, epsilon, sigma)
-#         assert E == 0
-#         assert F != 0
-        
-#     def test_true(self):
-        
-#         assert 0
-
-class TestLJ:
-    
-    def test_lj(self):
-
-        lj = LennardJonesForce(False, False, r_switch=0, r_cut=0)
-        
-        positions = jnp.array([[0, 0, 0], [1, 0, 0]])
-        
-        box = jnp.array([[10, 0, 0], [0, 10, 0], [0, 0, 10]])
-        
-        pairs = np.array([[0, 1]])
-        
-        epsilon = jnp.array([1])
-        sigma = jnp.array([0.1])
-        
-        get_energy = lj.generate_get_energy()
-        
-        E = get_energy(positions, box, pairs, epsilon, sigma)
-        
-        # F = grad(get_energy)(positions, box, pairs, epsilon, sigma)
-        # assert E == 0
-        # assert F != 0        
-        
-
-=======
     @pytest.mark.parametrize(
         "pdb, prm, value",
         [
@@ -171,5 +75,4 @@
         pairs = np.array([[0, 1]], dtype=int)
         ljE = h._potentials[0]
         # energy = ljE(pos, box, pairs, h.getGenerators()[0].params)
->>>>>>> 70756cd8
         