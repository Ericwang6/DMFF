import pytest
import jax.numpy as jnp

from dmff import NeighborList
from dmff.utils import regularize_pairs, pair_buffer_scales


class TestNeighborList:
    
    @pytest.fixture(scope="class", name='nblist')
    def test_nblist_init(self):
        positions = jnp.array([
            [12.434,   3.404,   1.540],
            [13.030,   2.664,   1.322],
            [12.312,   3.814,   0.660],
            [14.216,   1.424,   1.103],
            [14.246,   1.144,   2.054],
            [15.155,   1.542,   0.910]
        ])
        box = jnp.array([31.289,   31.289,   31.289])
        r_cutoff = 4.0
        nbobj = NeighborList(box, r_cutoff)
        nbobj.allocate(positions)
        yield nbobj
        
    def test_update(self, nblist):

        positions = jnp.array([
            [12.434,   3.404,   1.540],
            [13.030,   2.664,   1.322],
            [12.312,   3.814,   0.660],
            [14.216,   1.424,   1.103],
            [14.246,   1.144,   2.054],
            [15.155,   1.542,   0.910]
<<<<<<< HEAD
        ])   
=======
        ])
>>>>>>> 396abd08
        nblist.update(positions)
        
    def test_pairs(self, nblist):
        
        pairs = nblist.pairs
        assert pairs.shape == (15, 2)
        
    def test_pair_mask(self, nblist):
        
        pair, mask = nblist.pair_mask
        assert mask.shape == (15, )
        
    def test_dr(self, nblist):
        
        dr = nblist.dr
        assert dr.shape == (15, 3)
        
    def test_distance(self, nblist):
        
        assert nblist.distance.shape == (15, )
    
    def test_regularize_pairs(self, nblist):
        pairs = nblist.pairs
        reg_pairs = regularize_pairs(pairs)
        buf_scales = pair_buffer_scales(reg_pairs)
        nbufs = buf_scales.shape[0] - jnp.sum(buf_scales)
        assert reg_pairs.shape == (15, 2)
        assert buf_scales.shape == (15, )
        assert jnp.sum(reg_pairs[:, 0] > reg_pairs[:, 1]) == nbufs
        <|MERGE_RESOLUTION|>--- conflicted
+++ resolved
@@ -32,11 +32,7 @@
             [14.216,   1.424,   1.103],
             [14.246,   1.144,   2.054],
             [15.155,   1.542,   0.910]
-<<<<<<< HEAD
         ])   
-=======
-        ])
->>>>>>> 396abd08
         nblist.update(positions)
         
     def test_pairs(self, nblist):
@@ -56,14 +52,4 @@
         
     def test_distance(self, nblist):
         
-        assert nblist.distance.shape == (15, )
-    
-    def test_regularize_pairs(self, nblist):
-        pairs = nblist.pairs
-        reg_pairs = regularize_pairs(pairs)
-        buf_scales = pair_buffer_scales(reg_pairs)
-        nbufs = buf_scales.shape[0] - jnp.sum(buf_scales)
-        assert reg_pairs.shape == (15, 2)
-        assert buf_scales.shape == (15, )
-        assert jnp.sum(reg_pairs[:, 0] > reg_pairs[:, 1]) == nbufs
-        +        assert nblist.distance.shape == (15, )